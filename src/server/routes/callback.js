--- conflicted
+++ resolved
@@ -6,19 +6,10 @@
 
 /**
  * Handle callbacks from login services
-<<<<<<< HEAD
- * @param {import('next').NextApiRequest} req
- * @param {import('next').NextApiResponse} res
- * @param {import('../index').NextAuthOptions} options
- * @param {(value: any) => void} done
- */
-export default async function callback (req, res, options, done) {
-=======
  * @param {import("..").NextAuthRequest} req
  * @param {import("..").NextAuthResponse} res
  */
 export default async function callback (req, res) {
->>>>>>> afb5082a
   const {
     provider,
     adapter,
@@ -88,39 +79,6 @@
           return res.redirect(error)
         }
 
-<<<<<<< HEAD
-          // Sign user in
-          const { user, session, isNewUser } = await callbackHandler(sessionToken, profile, account, options)
-
-          if (useJwtSession) {
-            const defaultJwtPayload = {
-              name: user.name,
-              email: user.email,
-              picture: user.image,
-              sub: user.id.toString()
-            }
-            const jwtPayload = await callbacks.jwt(defaultJwtPayload, user, account, OAuthProfile, isNewUser)
-
-            saveOAuthTokensInCookie({
-              res,
-              cookies,
-              account,
-              maxAge: sessionMaxAge,
-              secret: options.secret
-            })
-
-            // Sign and encrypt token
-            const newEncodedJwt = await jwt.encode({ ...jwt, token: jwtPayload })
-
-            // Set cookie expiry date
-            const cookieExpires = new Date()
-            cookieExpires.setTime(cookieExpires.getTime() + (sessionMaxAge * 1000))
-
-            cookie.set(res, cookies.sessionToken.name, newEncodedJwt, { expires: cookieExpires.toISOString(), ...cookies.sessionToken.options })
-          } else {
-            // Save Session Token in cookie
-            cookie.set(res, cookies.sessionToken.name, session.sessionToken, { expires: session.expires || null, ...cookies.sessionToken.options })
-=======
         // Sign user in
         const { user, session, isNewUser } = await callbackHandler(sessionToken, profile, account, req.options)
 
@@ -130,7 +88,6 @@
             email: user.email,
             picture: user.image,
             sub: user.id?.toString()
->>>>>>> afb5082a
           }
           const jwtPayload = await callbacks.jwt(defaultJwtPayload, user, account, OAuthProfile, isNewUser)
 
@@ -322,7 +279,7 @@
 
     return res.redirect(callbackUrl || baseUrl)
   }
-<<<<<<< HEAD
+  return res.status(500).end(`Error: Callback for provider type ${provider.type} not supported`)
 }
 
 /**
@@ -376,7 +333,4 @@
       { expires: expires, ...cookies.idToken.options }
     )
   }
-=======
-  return res.status(500).end(`Error: Callback for provider type ${provider.type} not supported`)
->>>>>>> afb5082a
 }